--- conflicted
+++ resolved
@@ -281,33 +281,8 @@
 	frag_shader += string("#define INPUT ") + phase->effect_ids[phase->effects.back()] + "\n";
 	frag_shader.append(read_version_dependent_file("footer", "frag"));
 
-<<<<<<< HEAD
-	phase->glsl_program_num = resource_pool->compile_glsl_program(read_file("vs.vert"), frag_shader);
-=======
 	string vert_shader = read_version_dependent_file("vs", "vert");
 	phase->glsl_program_num = resource_pool->compile_glsl_program(vert_shader, frag_shader);
-
-	// Prepare the geometry for the fullscreen quad used in this phase.
-	// (We have separate VAOs per shader, since the bindings can in theory
-	// be different.)
-	float vertices[] = {
-		0.0f, 1.0f,
-		0.0f, 0.0f,
-		1.0f, 1.0f,
-		1.0f, 0.0f
-	};
-
-	glGenVertexArrays(1, &phase->vao);
-	check_error();
-	glBindVertexArray(phase->vao);
-	check_error();
-
-	phase->position_vbo = fill_vertex_attribute(phase->glsl_program_num, "position", 2, GL_FLOAT, sizeof(vertices), vertices);
-	phase->texcoord_vbo = fill_vertex_attribute(phase->glsl_program_num, "texcoord", 2, GL_FLOAT, sizeof(vertices), vertices);  // Same as vertices.
-
-	glBindVertexArray(0);
-	check_error();
->>>>>>> d2977599
 }
 
 // Construct GLSL programs, starting at the given effect and following
